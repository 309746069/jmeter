/*
 * Licensed to the Apache Software Foundation (ASF) under one or more
 * contributor license agreements.  See the NOTICE file distributed with
 * this work for additional information regarding copyright ownership.
 * The ASF licenses this file to You under the Apache License, Version 2.0
 * (the "License"); you may not use this file except in compliance with
 * the License.  You may obtain a copy of the License at
 *
 *   http://www.apache.org/licenses/LICENSE-2.0
 *
 * Unless required by applicable law or agreed to in writing, software
 * distributed under the License is distributed on an "AS IS" BASIS,
 * WITHOUT WARRANTIES OR CONDITIONS OF ANY KIND, either express or implied.
 * See the License for the specific language governing permissions and
 * limitations under the License.
 * 
 */

package org.apache.jmeter.testelement;

import java.io.Serializable;
import java.util.Collections;
import java.util.LinkedHashMap;
import java.util.LinkedHashSet;
import java.util.Iterator;
import java.util.Map;
import java.util.Set;

import org.apache.jmeter.control.NextIsNullException;
import org.apache.jmeter.samplers.Sampler;
import org.apache.jmeter.testelement.property.CollectionProperty;
import org.apache.jmeter.testelement.property.JMeterProperty;
import org.apache.jmeter.testelement.property.MapProperty;
import org.apache.jmeter.testelement.property.MultiProperty;
import org.apache.jmeter.testelement.property.NullProperty;
import org.apache.jmeter.testelement.property.PropertyIterator;
import org.apache.jmeter.testelement.property.PropertyIteratorImpl;
import org.apache.jmeter.testelement.property.StringProperty;
import org.apache.jmeter.testelement.property.TestElementProperty;
import org.apache.jmeter.threads.JMeterContext;
import org.apache.jmeter.threads.JMeterContextService;
import org.apache.jorphan.logging.LoggingManager;
import org.apache.log.Logger;

/**
 */
public abstract class AbstractTestElement implements TestElement, Serializable {
	private static final Logger log = LoggingManager.getLoggerForClass();

	private Map propMap = Collections.synchronizedMap(new LinkedHashMap());

	private transient Set temporaryProperties;

	private transient boolean runningVersion = false;

	// Thread-specific variables saved here to save recalculation
	private transient JMeterContext threadContext = null;

	private transient String threadName = null;

	public Object clone() {
		try {
			TestElement clonedElement = (TestElement) this.getClass().newInstance();

			PropertyIterator iter = propertyIterator();
			while (iter.hasNext()) {
				clonedElement.setProperty((JMeterProperty) iter.next().clone());
			}
			clonedElement.setRunningVersion(runningVersion);
			return clonedElement;
		} catch (InstantiationException e) {
			throw new AssertionError(e); // clone should never return null
        } catch (IllegalAccessException e) {
        	throw new AssertionError(e); // clone should never return null
        }
	}

	public void clear() {
		propMap.clear();
	}

	public void removeProperty(String key) {
		propMap.remove(key);
	}

	public boolean equals(Object o) {
		if (o instanceof AbstractTestElement) {
			return ((AbstractTestElement) o).propMap.equals(propMap);
		} else {
			return false;
		}
	}

	// TODO temporary hack to avoid unnecessary bug reports for subclasses
	
	public int hashCode(){
		return System.identityHashCode(this);
	}
	/*
	 * URGENT: TODO - sort out equals and hashCode() - at present equal
	 * instances can/will have different hashcodes - problem is, when a proper
	 * hashcode is used, tests stop working, e.g. listener data disappears when
	 * switching views... This presumably means that instances currently
	 * regarded as equal, aren't really equal...
	 * 
	 * (non-Javadoc)
	 * 
	 * @see java.lang.Object#hashCode()
	 */
	// This would be sensible, but does not work:
	// public int hashCode()
	// {
	// return propMap.hashCode();
	// }
	public void addTestElement(TestElement el) {
		mergeIn(el);
	}

	public void setName(String name) {
		setProperty(new StringProperty(TestElement.NAME, name));
	}

	public String getName() {
		return getProperty(TestElement.NAME).getStringValue();
	}

	/**
	 * Get the named property. If it doesn't exist, a new NullProperty object is
	 * created with the same name and returned.
	 */
	public JMeterProperty getProperty(String key) {
		JMeterProperty prop = (JMeterProperty) propMap.get(key);
		if (prop == null) {
			prop = new NullProperty(key);
		}
		return prop;
	}

	public void traverse(TestElementTraverser traverser) {
		PropertyIterator iter = propertyIterator();
		traverser.startTestElement(this);
		while (iter.hasNext()) {
			traverseProperty(traverser, iter.next());
		}
		traverser.endTestElement(this);
	}

	protected void traverseProperty(TestElementTraverser traverser, JMeterProperty value) {
		traverser.startProperty(value);
		if (value instanceof TestElementProperty) {
			((TestElement) value.getObjectValue()).traverse(traverser);
		} else if (value instanceof CollectionProperty) {
			traverseCollection((CollectionProperty) value, traverser);
		} else if (value instanceof MapProperty) {
			traverseMap((MapProperty) value, traverser);
		}
		traverser.endProperty(value);
	}

	protected void traverseMap(MapProperty map, TestElementTraverser traverser) {
		PropertyIterator iter = map.valueIterator();
		while (iter.hasNext()) {
			traverseProperty(traverser, iter.next());
		}
	}

	protected void traverseCollection(CollectionProperty col, TestElementTraverser traverser) {
		PropertyIterator iter = col.iterator();
		while (iter.hasNext()) {
			traverseProperty(traverser, iter.next());
		}
	}

	public int getPropertyAsInt(String key) {
		return getProperty(key).getIntValue();
	}

	public boolean getPropertyAsBoolean(String key) {
		return getProperty(key).getBooleanValue();
	}

	public boolean getPropertyAsBoolean(String key, boolean defaultVal) {
		JMeterProperty jmp = getProperty(key);
		return jmp instanceof NullProperty ? defaultVal : jmp.getBooleanValue();
	}

	public float getPropertyAsFloat(String key) {
		return getProperty(key).getFloatValue();
	}

	public long getPropertyAsLong(String key) {
		return getProperty(key).getLongValue();
	}

	public double getPropertyAsDouble(String key) {
		return getProperty(key).getDoubleValue();
	}

	public String getPropertyAsString(String key) {
		return getProperty(key).getStringValue();
	}

    public String getPropertyAsString(String key, String defaultValue) {
        JMeterProperty jmp = getProperty(key);
        return jmp instanceof NullProperty ? defaultValue : jmp.getStringValue();
    }

	protected void addProperty(JMeterProperty property) {
		if (isRunningVersion()) {
			setTemporary(property);
		} else {
			clearTemporary(property);
		}
		JMeterProperty prop = getProperty(property.getName());

		if (prop instanceof NullProperty || (prop instanceof StringProperty && prop.getStringValue().equals(""))) {
			propMap.put(property.getName(), property);
		} else {
			prop.mergeIn(property);
		}
	}

	protected void clearTemporary(JMeterProperty property) {
		if (temporaryProperties != null) {
			temporaryProperties.remove(property);
		}
	}

	/**
	 * Log the properties of the test element
	 * 
	 * @see TestElement#setProperty(JMeterProperty)
	 */
	protected void logProperties() {
		if (log.isDebugEnabled()) {
			PropertyIterator iter = propertyIterator();
			while (iter.hasNext()) {
				JMeterProperty prop = iter.next();
				log.debug("Property " + prop.getName() + " is temp? " + isTemporary(prop) + " and is a "
						+ prop.getObjectValue());
			}
		}
	}

	public void setProperty(JMeterProperty property) {
		if (isRunningVersion()) {
			if (getProperty(property.getName()) instanceof NullProperty) {
				addProperty(property);
			} else {
				getProperty(property.getName()).setObjectValue(property.getObjectValue());
			}
		} else {
			propMap.put(property.getName(), property);
		}
	}

	public void setProperty(String name, String value) {
		setProperty(new StringProperty(name, value));
	}

	public void setProperty(String name, boolean value) {
		setProperty(new StringProperty(name, Boolean.toString(value)));
	}

	public PropertyIterator propertyIterator() {
		return new PropertyIteratorImpl(propMap.values());
	}

	protected void mergeIn(TestElement element) {
		PropertyIterator iter = element.propertyIterator();
		while (iter.hasNext()) {
			JMeterProperty prop = iter.next();
			addProperty(prop);
		}
	}

	/**
	 * Returns the runningVersion.
	 */
	public boolean isRunningVersion() {
		return runningVersion;
	}

	/**
	 * Sets the runningVersion.
	 * 
	 * @param runningVersion
	 *            the runningVersion to set
	 */
	public void setRunningVersion(boolean runningVersion) {
		this.runningVersion = runningVersion;
		PropertyIterator iter = propertyIterator();
		while (iter.hasNext()) {
			iter.next().setRunningVersion(runningVersion);
		}
	}

	public void recoverRunningVersion() {
		Iterator iter = propMap.entrySet().iterator();
		while (iter.hasNext()) {
			Map.Entry entry = (Map.Entry) iter.next();
			JMeterProperty prop = (JMeterProperty) entry.getValue();
			if (isTemporary(prop)) {
				iter.remove();
				clearTemporary(prop);
			} else {
				prop.recoverRunningVersion(this);
			}
		}
		emptyTemporary();
	}

	protected void emptyTemporary() {
		if (temporaryProperties != null) {
			temporaryProperties.clear();
		}
	}

	protected Sampler nextIsNull() throws NextIsNullException {
		return null;
	}

	/*
	 * (non-Javadoc)
	 * 
	 * @see org.apache.jmeter.testelement.TestElement#isTemporary(org.apache.jmeter.testelement.property.JMeterProperty)
	 */
	public boolean isTemporary(JMeterProperty property) {
		if (temporaryProperties == null) {
			return false;
		} else {
			return temporaryProperties.contains(property);
		}
	}

	/*
	 * (non-Javadoc)
	 * 
	 * @see org.apache.jmeter.testelement.TestElement#setTemporary(org.apache.jmeter.testelement.property.JMeterProperty)
	 */
	public void setTemporary(JMeterProperty property) {
		if (temporaryProperties == null) {
			temporaryProperties = new LinkedHashSet();
		}
		temporaryProperties.add(property);
		if (property instanceof MultiProperty) {
			PropertyIterator iter = ((MultiProperty) property).iterator();
			while (iter.hasNext()) {
				setTemporary(iter.next());
			}
		}
	}

	/**
	 * @return Returns the threadContext.
	 */
	public JMeterContext getThreadContext() {
		if (threadContext == null) {
			/*
			 * Only samplers have the thread context set up by JMeterThread at
			 * present, so suppress the warning for now
			 */
			// log.warn("ThreadContext was not set up - should only happen in
			// JUnit testing..."
			// ,new Throwable("Debug"));
			threadContext = JMeterContextService.getContext();
		}
		return threadContext;
	}

	/**
	 * @param inthreadContext
	 *            The threadContext to set.
	 */
	public void setThreadContext(JMeterContext inthreadContext) {
		if (threadContext != null) {
			if (inthreadContext != threadContext)
				throw new RuntimeException("Attempting to reset the thread context");
		}
		this.threadContext = inthreadContext;
	}

	/**
	 * @return Returns the threadName.
	 */
	public String getThreadName() {
		return threadName;
	}

	/**
	 * @param inthreadName
	 *            The threadName to set.
	 */
	public void setThreadName(String inthreadName) {
		if (threadName != null) {
			if (!threadName.equals(inthreadName))
				throw new RuntimeException("Attempting to reset the thread name");
		}
		this.threadName = inthreadName;
	}

<<<<<<< HEAD
	/**
	 * 
	 */
=======
>>>>>>> 802e3dce
	public AbstractTestElement() {
		super();
	}

	// Default implementation
	public boolean canRemove() {
		return true;
	}

	// Moved from JMeter class
	public boolean isEnabled() {
		return getProperty(TestElement.ENABLED) instanceof NullProperty || getPropertyAsBoolean(TestElement.ENABLED);
	}
}<|MERGE_RESOLUTION|>--- conflicted
+++ resolved
@@ -399,12 +399,6 @@
 		this.threadName = inthreadName;
 	}
 
-<<<<<<< HEAD
-	/**
-	 * 
-	 */
-=======
->>>>>>> 802e3dce
 	public AbstractTestElement() {
 		super();
 	}
